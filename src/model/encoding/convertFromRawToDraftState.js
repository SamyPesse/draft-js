/**
 * Copyright (c) 2013-present, Facebook, Inc.
 * All rights reserved.
 *
 * This source code is licensed under the BSD-style license found in the
 * LICENSE file in the root directory of this source tree. An additional grant
 * of patent rights can be found in the PATENTS file in the same directory.
 *
 * @providesModule convertFromRawToDraftState
 * @flow
 */

'use strict';

var ContentBlock = require('ContentBlock');
var ContentState = require('ContentState');
var DraftEntity = require('DraftEntity');
var Immutable = require('immutable');

var DefaultDraftBlockRenderMap = require('DefaultDraftBlockRenderMap');
var createCharacterList = require('createCharacterList');
var decodeEntityRanges = require('decodeEntityRanges');
var decodeInlineStyleRanges = require('decodeInlineStyleRanges');
var generateRandomKey = require('generateRandomKey');
const generateNestedKey = require('generateNestedKey');

import type {RawDraftContentState} from 'RawDraftContentState';
import type {DraftBlockRenderMap} from 'DraftBlockRenderMap';
import type {RawDraftContentBlock} from 'RawDraftContentBlock';

<<<<<<< HEAD
var {Map} = Immutable;

function convertFromRawToDraftState(
  rawState: RawDraftContentState
): Array<ContentBlock> {
  var {blocks, entityMap} = rawState;
=======
function convertBlocksFromRaw(
  inputBlocks: Array<RawDraftContentBlock>,
  fromStorageToLocal: Object,
  blockRenderMap: DraftBlockRenderMap,
  parentKey: ?string,
  parentBlock: ?Object,
) : Array<ContentBlock> {
  return inputBlocks.reduce(
    (result, block) => {
      var {
        key,
        type,
        text,
        depth,
        inlineStyleRanges,
        entityRanges,
        blocks
      } = block;
>>>>>>> b9525670

      var parentBlockRenderingConfig = parentBlock ?
        blockRenderMap.get(parentBlock.type) :
        null;

<<<<<<< HEAD
  return blocks.map(
    block => {
      var {key, type, text, depth, inlineStyleRanges, entityRanges, data} = block;
=======
>>>>>>> b9525670
      key = key || generateRandomKey();
      depth = depth || 0;
      inlineStyleRanges = inlineStyleRanges || [];
      entityRanges = entityRanges || [];
<<<<<<< HEAD
      data = Map(data);
=======
      blocks = blocks || [];

      key = parentKey && parentBlockRenderingConfig &&
        parentBlockRenderingConfig.nestingEnabled ?
          generateNestedKey(parentKey) :
          key;
>>>>>>> b9525670

      var inlineStyles = decodeInlineStyleRanges(text, inlineStyleRanges);

      // Translate entity range keys to the DraftEntity map.
      var filteredEntityRanges = entityRanges
        .filter(range => fromStorageToLocal.hasOwnProperty(range.key))
        .map(range => {
          return {...range, key: fromStorageToLocal[range.key]};
        });

      var entities = decodeEntityRanges(text, filteredEntityRanges);
      var characterList = createCharacterList(inlineStyles, entities);

<<<<<<< HEAD
      return new ContentBlock({key, type, text, depth, characterList, data});
=======
      // Push parent block first
      result.push(new ContentBlock({key, type, text, depth, characterList}));

      // Then push child blocks
      result = result.concat(
        convertBlocksFromRaw(
          blocks,
          fromStorageToLocal,
          blockRenderMap,
          key,
          block
        )
      );

      return result;
    }, []
  );
}

function convertFromRawToDraftState(
  rawState: RawDraftContentState,
  blockRenderMap:DraftBlockRenderMap=DefaultDraftBlockRenderMap
): ContentState {
  var {blocks, entityMap} = rawState;

  var fromStorageToLocal = {};
  Object.keys(entityMap).forEach(
    storageKey => {
      var encodedEntity = entityMap[storageKey];
      var {type, mutability, data} = encodedEntity;
      var newKey = DraftEntity.create(type, mutability, data || {});
      fromStorageToLocal[storageKey] = newKey;
>>>>>>> b9525670
    }
  );

  var contentBlocks = convertBlocksFromRaw(blocks, fromStorageToLocal, blockRenderMap);
  return ContentState.createFromBlockArray(contentBlocks);
}

module.exports = convertFromRawToDraftState;<|MERGE_RESOLUTION|>--- conflicted
+++ resolved
@@ -15,7 +15,6 @@
 var ContentBlock = require('ContentBlock');
 var ContentState = require('ContentState');
 var DraftEntity = require('DraftEntity');
-var Immutable = require('immutable');
 
 var DefaultDraftBlockRenderMap = require('DefaultDraftBlockRenderMap');
 var createCharacterList = require('createCharacterList');
@@ -28,14 +27,6 @@
 import type {DraftBlockRenderMap} from 'DraftBlockRenderMap';
 import type {RawDraftContentBlock} from 'RawDraftContentBlock';
 
-<<<<<<< HEAD
-var {Map} = Immutable;
-
-function convertFromRawToDraftState(
-  rawState: RawDraftContentState
-): Array<ContentBlock> {
-  var {blocks, entityMap} = rawState;
-=======
 function convertBlocksFromRaw(
   inputBlocks: Array<RawDraftContentBlock>,
   fromStorageToLocal: Object,
@@ -52,34 +43,25 @@
         depth,
         inlineStyleRanges,
         entityRanges,
-        blocks
+        blocks,
+        data
       } = block;
->>>>>>> b9525670
 
       var parentBlockRenderingConfig = parentBlock ?
         blockRenderMap.get(parentBlock.type) :
         null;
 
-<<<<<<< HEAD
-  return blocks.map(
-    block => {
-      var {key, type, text, depth, inlineStyleRanges, entityRanges, data} = block;
-=======
->>>>>>> b9525670
       key = key || generateRandomKey();
       depth = depth || 0;
       inlineStyleRanges = inlineStyleRanges || [];
       entityRanges = entityRanges || [];
-<<<<<<< HEAD
+      blocks = blocks || [];
       data = Map(data);
-=======
-      blocks = blocks || [];
 
       key = parentKey && parentBlockRenderingConfig &&
         parentBlockRenderingConfig.nestingEnabled ?
           generateNestedKey(parentKey) :
           key;
->>>>>>> b9525670
 
       var inlineStyles = decodeInlineStyleRanges(text, inlineStyleRanges);
 
@@ -93,11 +75,8 @@
       var entities = decodeEntityRanges(text, filteredEntityRanges);
       var characterList = createCharacterList(inlineStyles, entities);
 
-<<<<<<< HEAD
-      return new ContentBlock({key, type, text, depth, characterList, data});
-=======
       // Push parent block first
-      result.push(new ContentBlock({key, type, text, depth, characterList}));
+      result.push(new ContentBlock({key, type, text, depth, characterList, data}));
 
       // Then push child blocks
       result = result.concat(
@@ -128,7 +107,6 @@
       var {type, mutability, data} = encodedEntity;
       var newKey = DraftEntity.create(type, mutability, data || {});
       fromStorageToLocal[storageKey] = newKey;
->>>>>>> b9525670
     }
   );
 
